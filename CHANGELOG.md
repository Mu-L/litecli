<<<<<<< HEAD
## 1.14.5 - 2025-02-17

### Internal

* Fix typo `pormpt`to `prompt` in `special/llm.py`.
=======
## TBD

### Features

* Make the history file location configurable. ([#206](https://github.com/dbcli/litecli/issues/206))
>>>>>>> b0a41f51

## 1.14.4 - 2025-01-31

### Bug Fixes

* Fix the usage instructions in the `\llm` command.

## 1.14.3 - 2025-01-29

### Bug Fixes

* Fix [misleading "0 rows affected" status for CTEs](https://github.com/dbcli/litecli/issues/203)
  by never displaying rows affected when the connector tells us -1
* Show an error message when `\llm "question"` is invoked without a database connection.

## 1.14.2 - 2025-01-26

### Bug Fixes

* Catch errors surfaced by `llm` cli and surface them as runtime errors.

## 1.14.1 - 2025-01-25

### Bug Fixes

* Capture stderr in addition to stdout when capturing output from `llm` cli.

## 1.14.0 - 2025-01-22

### Features

* Add LLM feature to ask an LLM to create a SQL query.
    - This adds a new `\llm` special command
    - eg: `\llm "Who is the largest customer based on revenue?"`

### Bug Fixes

* Fix the [windows path](https://github.com/dbcli/litecli/issues/187) shown in prompt to remove escaping.
* Fix a bug where if column name was same as table name it was [crashing](https://github.com/dbcli/litecli/issues/155) the autocompletion.

### Internal

* Change min required python version to 3.9+

## 1.13.2 - 2024-11-24

### Internal

* Read the version from the git tag using setuptools-scm

## 1.13.0 - 2024-11-23

### Features

* Add `\pipe_once` / `\|` commands for sending output to a command

## 1.12.4 - 2024-11-11

### Bug Fixes

* Fix the syntax error when `\d tbl` is used.

## 1.12.3  - 2024-09-10

### Bug Fixes

* Specify build system in `pyproject.toml`
* Don't install tests

## 1.12.2  - 2024-09-07

### Bug Fixes

* Fix the missing packages due to invalid pyproject.toml config

## 1.12.1  - 2024-09-07 (Yanked)

### Internal Changes

* Modernize the project with following changes:
  * pyproject.toml instead of setup.py
  * Use ruff for linting and formatting
  * Update GH actions to use uv and tox
  * Use GH actions to release a new version

## 1.11.1 - 2024-07-04

### Bug Fixes

* Fix the escape sequence warning.

## 1.11.0 - 2024-05-03

### Improvements

* When an empty `\d` is invoked the list of tables are returned instead of an error.
* Show SQLite version at startup.

### Bug Fixes

* Support a single item in the startup commands in the config. (bug #176)

## 1.10.1 - 2024-3-23

### Bug Fixes

* Do not crash at start up if ~/.config/litecli is not writeable. [#172](https://github.com/dbcli/litecli/issues/172)

## 1.10.0 - 2022-11-19

### Features

* Adding support for startup commands being set in liteclirc and executed on startup. Limited to commands already implemented in litecli. ([[#56](https://github.com/dbcli/litecli/issues/56)])

### Bug Fixes

* Fix [[#146](https://github.com/dbcli/litecli/issues/146)], making sure `.once`
  can be used more than once in a session.
* Fixed setting `successful = True` only when query is executed without exceptions so
  failing queries get `successful = False` in `query_history`.
* Changed `master` to `main` in CONTRIBUTING.md to reflect GitHubs new default branch
  naming.
* Fixed `.once -o <file>` by opening the output file once per statement instead
  of for every line of output ([#148](https://github.com/dbcli/litecli/issues/148)).
* Use the sqlite3 API to cancel a running query on interrupt
  ([#164](https://github.com/dbcli/litecli/issues/164)).
* Skip internal indexes in the .schema output
  ([#170](https://github.com/dbcli/litecli/issues/170)).

## 1.9.0 - 2022-06-06

### Features

* Add support for ANSI escape sequences for coloring the prompt.
* Add support for `.indexes` command.
* Add an option to turn off the auto-completion menu. Completion menu can be
  triggered by pressed the `<tab>` key when this option is set to False. Fixes
  [#105](https://github.com/dbcli/litecli/issues/105).

### Bug Fixes

* Fix [#120](https://github.com/dbcli/litecli/issues/120). Make the `.read` command actually read and execute the commands from a file.
* Fix  [#96](https://github.com/dbcli/litecli/issues/96) the crash in VI mode when pressing `r`.

## 1.8.0 - 2022-03-29

### Features

* Update compatible Python versions. (Thanks: [blazewicz])
* Add support for Python 3.10. (Thanks: [blazewicz])
* Drop support for Python 3.6. (Thanks: [blazewicz])

### Bug Fixes

* Upgrade cli_helpers to workaround Pygments regression.
* Use get_terminal_size from shutil instead of click.

## 1.7.0 - 2022-01-11

### Features

* Add config option show_bottom_toolbar.

### Bug Fixes

* Pin pygments version to prevent breaking change.

## 1.6.0 - 2021-03-15

### Features

* Add verbose feature to `favorite_query` command. (Thanks: [Zhaolong Zhu])
  * `\f query` does not show the full SQL.
  * `\f+ query` shows the full SQL.
* Add prompt format of file's basename. (Thanks: [elig0n])

### Bug Fixes

* Fix compatibility with sqlparse >= 0.4.0. (Thanks: [chocolateboy])
* Fix invalid utf-8 exception. (Thanks: [Amjith])

## 1.4.1 - 2020-07-27

### Bug Fixes

* Fix setup.py to set `long_description_content_type` as markdown.

## 1.4.0 - 2020-07-27

### Features

* Add NULLS FIRST and NULLS LAST to keywords. (Thanks: [Amjith])

## 1.3.2 - 2020-03-11

* Fix the completion engine to work with newer sqlparse.

## 1.3.1 - 2020-03-11

* Remove the version pinning of sqlparse package.

## 1.3.0 - 2020-02-11

### Features

* Added `.import` command for importing data from file into table. (Thanks: [Zhaolong Zhu])
* Upgraded to prompt-toolkit 3.x.

## 1.2.0 - 2019-10-26

### Features

* Enhance the `describe` command. (Thanks: [Amjith])
* Autocomplete table names for special commands. (Thanks: [Amjith])

## 1.1.0 - 2019-07-14

### Features

* Added `.read` command for reading scripts.
* Added `.load` command for loading extension libraries. (Thanks: [Zhiming Wang])
* Add support for using `?` as a placeholder in the favorite queries. (Thanks: [Amjith])
* Added shift-tab to select the previous entry in the completion menu. [Amjith]
* Added `describe` and `desc` keywords.

### Bug Fixes

* Clear error message when directory does not exist. (Thanks: [Irina Truong])

## 1.0.0 - 2019-01-04

* To new beginnings. :tada:

[Amjith]: https://blog.amjith.com
[chocolateboy]: https://github.com/chocolateboy
[Irina Truong]: https://github.com/j-bennet
[Zhaolong Zhu]: https://github.com/zzl0
[Zhiming Wang]: https://github.com/zmwangx<|MERGE_RESOLUTION|>--- conflicted
+++ resolved
@@ -1,16 +1,14 @@
-<<<<<<< HEAD
-## 1.14.5 - 2025-02-17
+
+## TBD
+
+### Features
+
+* Make the history file location configurable. ([#206](https://github.com/dbcli/litecli/issues/206))
 
 ### Internal
 
 * Fix typo `pormpt`to `prompt` in `special/llm.py`.
-=======
-## TBD
-
-### Features
-
-* Make the history file location configurable. ([#206](https://github.com/dbcli/litecli/issues/206))
->>>>>>> b0a41f51
+
 
 ## 1.14.4 - 2025-01-31
 
