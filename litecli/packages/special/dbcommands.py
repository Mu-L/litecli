--- conflicted
+++ resolved
@@ -170,7 +170,6 @@
 
 
 @special_command(
-<<<<<<< HEAD
     "describe",
     "\\d [table]",
     "Description of a table",
@@ -199,7 +198,9 @@
         return [(None, None, None, "")]
 
     return [(None, tables, headers, status)]
-=======
+
+
+@special_command(
     ".read",
     ".read path",
     "Read input from path",
@@ -214,5 +215,4 @@
     with open(path, "r") as f:
         script = f.read()
         cur.executescript(script)
-    return [(None, None, None, "")]
->>>>>>> 343d4e94
+    return [(None, None, None, "")]